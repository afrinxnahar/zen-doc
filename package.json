{
  "name": "zen-doc",
  "version": "1.0.0",
  "description": "A documentation generation tool",
  "main": "index.ts",
  "module": "index.ts",
  "type": "module",
<<<<<<< HEAD
  "private": true,
  "scripts": {
    "dev": "bun index.ts"
=======
  "bin": {
    "zen-doc": "./index.ts"
>>>>>>> e3e52277
  },
  "files": [
    "index.ts",
    "README.md"
  ],
  "keywords": [
    "documentation",
    "generator",
    "cli",
    "markdown"
  ],
  "author": "",
  "license": "MIT",
  "devDependencies": {
    "@types/bun": "latest",
    "@types/yargs": "^17.0.33"
  },
  "peerDependencies": {
    "typescript": "^5"
  },
<<<<<<< HEAD
 "bin": {
    "zen-doc": "./index.ts"
  },
  "dependencies": {
    "@types/prompts": "^2.4.9",
    "prompts": "^2.4.2",
=======
  "dependencies": {
    "@types/glob": "^9.0.0",
    "@typescript-eslint/parser": "^8.35.1",
    "ai": "^4.3.16",
    "glob": "^11.0.3",
    "jsonc-parser": "^3.3.1",
    "tsx": "^4.0.0",
    "yaml": "^2.8.0",
>>>>>>> e3e52277
    "yargs": "^18.0.0"
  },
  "engines": {
    "node": ">=18.0.0"
  }
}<|MERGE_RESOLUTION|>--- conflicted
+++ resolved
@@ -5,14 +5,11 @@
   "main": "index.ts",
   "module": "index.ts",
   "type": "module",
-<<<<<<< HEAD
   "private": true,
   "scripts": {
     "dev": "bun index.ts"
-=======
   "bin": {
     "zen-doc": "./index.ts"
->>>>>>> e3e52277
   },
   "files": [
     "index.ts",
@@ -33,14 +30,9 @@
   "peerDependencies": {
     "typescript": "^5"
   },
-<<<<<<< HEAD
  "bin": {
     "zen-doc": "./index.ts"
   },
-  "dependencies": {
-    "@types/prompts": "^2.4.9",
-    "prompts": "^2.4.2",
-=======
   "dependencies": {
     "@types/glob": "^9.0.0",
     "@typescript-eslint/parser": "^8.35.1",
@@ -49,8 +41,9 @@
     "jsonc-parser": "^3.3.1",
     "tsx": "^4.0.0",
     "yaml": "^2.8.0",
->>>>>>> e3e52277
-    "yargs": "^18.0.0"
+    "yargs": "^18.0.0",
+    "@types/prompts": "^2.4.9",
+    "prompts": "^2.4.2"
   },
   "engines": {
     "node": ">=18.0.0"
